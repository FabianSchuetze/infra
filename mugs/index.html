<!DOCTYPE html>
<html lang="en">
<head>
    <meta charset="UTF-8">
    <meta name="viewport" content="width=device-width, initial-scale=1.0">
    <title>ABI Reference Mug Designs</title>
    <style>
        body {
            font-family: Arial, sans-serif;
            max-width: 1600px;
            margin: 0 auto;
            padding: 20px;
            background-color: #f5f5f5;
        }

        .mug-section {
            background: white;
            margin: 30px 0;
            padding: 20px;
            border-radius: 8px;
            box-shadow: 0 2px 4px rgba(0,0,0,0.1);
        }

        h1 {
            color: #333;
            text-align: center;
            margin-bottom: 40px;
        }

        h2 {
            color: #67c52a;
            border-bottom: 2px solid #67c52a;
            padding-bottom: 10px;
            margin-bottom: 20px;
        }

        .mug-image {
            display: block;
            max-width: 100%;
            height: auto;
            margin: 0 auto;
            border: 1px solid #ddd;
            border-radius: 4px;
        }

        .description {
            margin-top: 15px;
            color: #666;
            font-style: italic;
            text-align: center;
        }
    </style>
</head>
<body>
    <h1>ABI Reference Mug Designs</h1>

    <div class="mug-section">
        <h2>x86-64 System V ABI</h2>
        <img src="x86_64_systemv_abi_mug.png" alt="x86-64 System V ABI Mug Design" class="mug-image">
        <p class="description">Linux/Unix calling convention with RDI, RSI, RDX, RCX, R8, R9 parameter registers</p>
    </div>

    <div class="mug-section">
        <h2>x86-64 Windows (MSVC) ABI</h2>
        <img src="x86_64_msvc_abi_mug.png" alt="x86-64 Windows MSVC ABI Mug Design" class="mug-image">
        <p class="description">Windows calling convention with RCX, RDX, R8, R9 parameter registers and shadow space</p>
    </div>

    <div class="mug-section">
        <h2>x86-64 Go ABI</h2>
        <img src="x86_64_go_abi_mug.png" alt="x86-64 Go ABI Mug Design" class="mug-image">
        <p class="description">Go's crazy nine parameter register calling convention</p>
    </div>

    <div class="mug-section">
        <h2>ARM64 (AAPCS) ABI</h2>
        <img src="arm64_abi_mug.png" alt="ARM64 AAPCS ABI Mug Design" class="mug-image">
        <p class="description">ARM64 procedure call standard with X0-X7 parameter registers</p>
    </div>

    <div class="mug-section">
        <h2>ARM32 EABI</h2>
        <img src="arm32_eabi_mug.png" alt="ARM32 EABI Mug Design" class="mug-image">
        <p class="description">32-bit ARM Embedded ABI with R0-R3 parameter registers and VFP support</p>
    </div>

    <div class="mug-section">
<<<<<<< HEAD
=======
        <h2>ARM64 Go ABI</h2>
        <img src="arm64_go_abi_mug.png" alt="ARM64 Go ABI Mug Design" class="mug-image">
        <p class="description">ARM64 Go calling convention with R0-R15 parameter registers</p>
    </div>

    <div class="mug-section">
>>>>>>> dd988aba
        <h2>RISC-V (RV64) ABI</h2>
        <img src="riscv_abi_mug.png" alt="RISC-V RV64 ABI Mug Design" class="mug-image">
        <p class="description">RISC-V calling convention with a0-a7 parameter registers and 16-byte stack alignment</p>
    </div>

    <div class="mug-section">
        <h2>RISC-V (RV64) Go ABI</h2>
        <img src="riscv_go_abi_mug.png" alt="RISC-V RV64 Go ABI Mug Design" class="mug-image">
        <p class="description">RISC-V Go calling convention with a0-a7 and s0-s7 parameter registers</p>
    </div>
</body>
</html><|MERGE_RESOLUTION|>--- conflicted
+++ resolved
@@ -85,15 +85,12 @@
     </div>
 
     <div class="mug-section">
-<<<<<<< HEAD
-=======
         <h2>ARM64 Go ABI</h2>
         <img src="arm64_go_abi_mug.png" alt="ARM64 Go ABI Mug Design" class="mug-image">
         <p class="description">ARM64 Go calling convention with R0-R15 parameter registers</p>
     </div>
 
     <div class="mug-section">
->>>>>>> dd988aba
         <h2>RISC-V (RV64) ABI</h2>
         <img src="riscv_abi_mug.png" alt="RISC-V RV64 ABI Mug Design" class="mug-image">
         <p class="description">RISC-V calling convention with a0-a7 parameter registers and 16-byte stack alignment</p>
